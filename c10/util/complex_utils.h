--- conflicted
+++ resolved
@@ -1,10 +1,8 @@
-<<<<<<< HEAD
 #if !defined(C10_INTERNAL_INCLUDE_COMPLEX_REMAINING_H)
 #error "c10/util/complex_utils.h is not meant to be individually included. Include c10/util/complex_type.h instead."
 #endif
-=======
+
 #include <limits>
->>>>>>> 928ce29e
 
 namespace c10 {
 
